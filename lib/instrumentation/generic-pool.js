--- conflicted
+++ resolved
@@ -9,9 +9,8 @@
         return original.call(this, shim.bindSegment(callback), priority)
       }
     })
-  } 
+  }
 
-<<<<<<< HEAD
   if (proto && proto.acquire) {
     wrapPool(proto)
   } else {
@@ -19,44 +18,4 @@
       wrapPool(pooler)
     })
   }
-=======
-module.exports = function initialize(agent, generic) {
-  if (!generic || !generic.Pool || !generic.Pool.prototype) {
-    return false
-  }
-
-  var proto = generic.Pool.prototype
-  shimmer.wrapMethod(proto, 'Pool', 'acquire', function wrapAcquire(acquire) {
-    return function wrappedAcquire(callback, priority) {
-      if (typeof callback === 'function') {
-        /* See adjustCallback in generic-pool.js for the motivation behind
-         * this grotesque hack. Tl;dr: depending on Function.length is evil.
-         */
-        var proxied = agent.tracer.bindFunction(callback)
-        switch (callback.length) {
-          case 2:
-            callback = function moveAlongNothingToSeeHere(error, client) {
-              return proxied.call(this, error, client)
-            }
-            break
-          case 1:
-            callback = function moveAlongNothingToSeeHere(client) {
-              return proxied.call(this, client)
-            }
-            break
-          default:
-            callback = proxied
-        }
-      }
-
-      return acquire.call(this, callback, priority)
-    }
-  })
-
-  shimmer.wrapMethod(proto, 'Pool', ['drain', 'destroyAllNow'], function wrap(original) {
-    return function wrapper(cb) {
-      return original.call(this, agent.tracer.bindFunction(cb))
-    }
-  })
->>>>>>> a7671bd9
 }