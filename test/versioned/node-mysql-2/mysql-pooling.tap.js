'use strict'

var test = require('tap').test
var logger = require('../../../lib/logger')
var helper = require('../../lib/agent_helper')
var params = require('../../lib/params')


var DBUSER = 'test_user'
var DBNAME = 'agent_integration'
var DBTABLE = 'test'


test('MySQL instrumentation with a connection pool and node-mysql 2.0+',
     {timeout : 30 * 1000},
     function (t) {
  t.plan(10)

  helper.bootstrapMySQL(function cb_bootstrapMySQL(error, app) {
    // set up the instrumentation before loading MySQL
    var agent = helper.instrumentMockedAgent()
    var mysql   = require('mysql')
      , generic = require('generic-pool')


    /*
     *
     * SETUP
     *
     */
    var poolLogger = logger.child({component : 'pool'})
    var pool = generic.Pool({
      name              : 'mysql',
      min               : 2,
      max               : 6,
      idleTimeoutMillis : 250,

      log : function (message) { poolLogger.info(message); },

      create : function (callback) {
        var client = mysql.createConnection({
          user     : DBUSER,
          database : DBNAME,
          host     : params.mysql_host,
          port     : params.mysql_port
        })

        client.on('error', function (err) {
          poolLogger.error('MySQL connection errored out, destroying connection')
          poolLogger.error(err)
          pool.destroy(client)
        })

        client.connect(function cb_connect(err) {
          if (err) {
            poolLogger.error('MySQL client failed to connect. Does database %s exist?',
                             DBNAME)
          }

          callback(err, client)
        })
      },

      destroy : function (client) {
        poolLogger.info('Destroying MySQL connection')
        client.end()
      }
    })

    var withRetry = {
      getClient : function (callback, counter) {
        if (counter == null) {
          counter = 0
        } else {
          counter++
        }

        pool.acquire(function cb_acquire(err, client) {
          if (err) {
            poolLogger.error('Failed to get connection from the pool: %s', err)

            if (counter < 10) {
              pool.destroy(client)
              withRetry.getClient(callback, counter)
            }
            else {
              return callback(new Error('Couldn\'t connect to DB after 10 attempts.'))
            }
          }
          else {
            callback(null, client)
          }
        })
      },

      release : function (client) {
        pool.release(client)
      }
    }

    var dal = {
      lookup : function (params, callback) {
        if (!params.id) return callback(new Error('Must include ID to look up.'))

        withRetry.getClient(function cb_getClient(err, client) {
          if (err) return callback(err)

          client.query('SELECT *' +
                       '  FROM ' + DBNAME + '.' + DBTABLE +
                       ' WHERE id = ?',
                       [params.id],
                       function (err, results) {
            withRetry.release(client); // always release back to the pool

            if (err) return callback(err)

            callback(null, results.length ? results[0] : results)
          })
        })
      }
    }

    if (error) {
      t.fail(error)
      return t.end()
    }

    t.tearDown(function cb_tearDown() {
      pool.drain(function() {
        pool.destroyAllNow()
        helper.unloadAgent(agent)
      })
    })

    /*
     *
     * TEST GOES HERE
     *
     */
    t.notOk(agent.getTransaction(), 'no transaction should be in play yet')
    helper.runInTransaction(agent, function transactionInScope() {
      var context = {
        id: 1
      }
      dal.lookup(context, function tester(error, row) {
        if (error) {
          t.fail(error)
          return t.end()
        }

        // need to inspect on next tick, otherwise calling transaction.end() here
        // in the callback (which is its own segment) would mark it as truncated
        // (since it has not finished executing)
        process.nextTick(inspect.bind(null, row))
      })
    })

    function inspect(row) {
      var transaction = agent.getTransaction()
      if (!transaction) {
        t.fail('transaction should be visible')
        return t.end()
      }

      t.equals(row.id, 1, 'node-mysql should still work (found id)')
      t.equals(row.test_value, 'hamburgefontstiv',
               'mysql driver should still work (found value)')

      transaction.end()

      var trace = transaction.trace
      t.ok(trace, 'trace should exist')
      t.ok(trace.root, 'root element should exist.')
      t.equals(trace.root.children.length, 2, 'There should be only one child.')

      var selectSegment = trace.root.children[1]
      t.ok(selectSegment, 'trace segment for first SELECT should exist')
      t.equals(selectSegment.name,
               'Datastore/statement/MySQL/agent_integration.test/select',
               'should register as SELECT')

      t.equals(selectSegment.children.length, 1, 'should only have a callback segment')
      t.equals(selectSegment.children[0].name, 'Callback: <anonymous>')

<<<<<<< HEAD
      t.equals(
        selectSegment.children[0].children.length,
        0,
        'callback should not have children'
      )
=======
      selectSegment.children[0].children
        .map(function(segment) {return segment.name})
        .forEach(function(segmentName) {
          if (segmentName !== 'timers.setTimeout'
              && segmentName !== 'Truncated/timers.setTimeout') {
            t.fail('callback segment should have only timeout children')
          }
        })
>>>>>>> 4d9f10ca
      t.end()
    }
  }.bind(this))
})<|MERGE_RESOLUTION|>--- conflicted
+++ resolved
@@ -182,13 +182,6 @@
       t.equals(selectSegment.children.length, 1, 'should only have a callback segment')
       t.equals(selectSegment.children[0].name, 'Callback: <anonymous>')
 
-<<<<<<< HEAD
-      t.equals(
-        selectSegment.children[0].children.length,
-        0,
-        'callback should not have children'
-      )
-=======
       selectSegment.children[0].children
         .map(function(segment) {return segment.name})
         .forEach(function(segmentName) {
@@ -197,7 +190,6 @@
             t.fail('callback segment should have only timeout children')
           }
         })
->>>>>>> 4d9f10ca
       t.end()
     }
   }.bind(this))
