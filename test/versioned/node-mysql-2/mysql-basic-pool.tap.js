--- conflicted
+++ resolved
@@ -96,11 +96,8 @@
 // TODO: test notice errors
 // TODO: test sql capture
 test('mysql built-in connection pools', {timeout : 30 * 1000}, function(t) {
-<<<<<<< HEAD
-=======
   t.plan(13)
 
->>>>>>> 9876e59f
   helper.bootstrapMySQL(function cb_bootstrapMySQL() {
     // set up the instrumentation before loading MySQL
     var agent = helper.instrumentMockedAgent()
@@ -281,11 +278,6 @@
           var config = getConfig({
             socketPath: socketPath
           })
-<<<<<<< HEAD
-        })
-      }
-    )
-=======
           var pool = mysql.createPool(config)
           helper.runInTransaction(agent, function transactionInScope(txn) {
             pool.query('SELECT 1 + 1 AS solution', function(err) {
@@ -315,7 +307,6 @@
         }
       )
     })
->>>>>>> 9876e59f
 
     t.test('query with error', function(_t) {
       helper.runInTransaction(agent, function transactionInScope(txn) {
@@ -362,18 +353,9 @@
             _t.ok(segment, 'segment should exist')
             _t.ok(segment.timer.start > 0, 'starts at a postitive time')
             _t.ok(segment.timer.start <= Date.now(), 'starts in past')
-            _t.equal(segment.name, 'Datastore/statement/MySQL/unknown/select', 'is named')
+            _t.equal(segment.name, 'MySQL pool.query', 'is named')
           }
 
-<<<<<<< HEAD
-=======
-          _t.ifError(err, 'no error ocurred')
-          _t.ok(transxn, 'transaction should exit')
-          _t.ok(segment, 'segment should exit')
-          _t.ok(segment.timer.start > 0, 'starts at a postitive time')
-          _t.ok(segment.timer.start <= Date.now(), 'starts in past')
-          _t.equal(segment.name, 'MySQL pool.query', 'is named')
->>>>>>> 9876e59f
           txn.end(_t.end)
         })
       })
