--- conflicted
+++ resolved
@@ -156,11 +156,7 @@
   }
 
   test('Postgres instrumentation: ' + name, function (t) {
-<<<<<<< HEAD
-    t.plan(7)
-=======
     t.plan(8)
->>>>>>> f71f0db2
     postgresSetup(runTest)
     function runTest () {
       t.test('simple query with prepared statement', function (t) {
@@ -381,8 +377,6 @@
         })
       })
 
-<<<<<<< HEAD
-=======
       t.test("slow queries should have the proper structure", function (t) {
         var client = new pg.Client(CON_STRING)
         helper.runInTransaction(agent, function transactionInScope(tx) {
@@ -399,7 +393,6 @@
         })
       })
 
->>>>>>> f71f0db2
       t.test('query.on should still be chainable', function (t) {
         var client = new pg.Client(CON_STRING)
 
