var should  = require('should')
<<<<<<< HEAD
  , logger  = require('../lib/logger')
=======
  , logger  = require('../lib/logger').getLogger()
>>>>>>> 9b702405
  , trace   = require('../lib/trace')
  , util    = require('util')
  ;

describe('execution tracing', function () {
<<<<<<< HEAD
  before(function (done) {
    logger.logToConsole(false);

    return done();
  });

=======
>>>>>>> 9b702405
  it('should accurately return a raw stacktrace', function (done) {
    var stack = trace.getRawStack();
    // nothing like a hardcoded assumption about how the test is being run. Mmmm.
    stack[1].receiver.type.should.equal('test');

    return done();
  });

  describe('within the tracer', function () {
    var agent
      , transaction
      , teststamp
      ;

    function teststamper() {
      return teststamp;
    }

    before(function (done) {
      teststamp = Date.now();

      return done();
    });

    beforeEach(function (done) {
      agent = require('./lib/test_agent').createAgent();
      transaction = trace.createTransaction(agent);
<<<<<<< HEAD
      logger.logToConsole(false);
=======
>>>>>>> 9b702405

      return done();
    });

    it('should insert a trace into the stats traced by the agent', function (done) {
      var tracer = new trace.Tracer(transaction, 'Custom/Test');
      tracer.getStartTime = tracer.getEndTime = teststamper;
      tracer.finish();
      agent.transactions.length.should.equal(1);

      var stats = agent.transactions[0].getScopedStats().getStats('Custom/Test');
      JSON.stringify(stats).should.equal('[1,0,0,0,0,0]', 'should only have one invocation of the test trace');

      return done();
    });

    it('should only insert a single trace per transaction', function (done) {
      var tracer = new trace.Tracer(transaction, 'Custom/Test2');
      tracer.getStartTime = tracer.getEndTime = teststamper;
      tracer.finish();
      agent.transactions.length.should.equal(1);

      tracer = new trace.Tracer(transaction, 'Custom/Test3');
      tracer.getStartTime = tracer.getEndTime = teststamper;
      tracer.finish();
      agent.transactions.length.should.equal(1);

      var stats = agent.transactions[0].getScopedStats();
      var data = JSON.stringify(stats.getMetricData());
      JSON.stringify(stats.getMetricData()).should.equal('[[{"name":"Custom/Test2"},[1,0,0,0,0,0]]]');

      return done();
    });
  });
});<|MERGE_RESOLUTION|>--- conflicted
+++ resolved
@@ -1,23 +1,10 @@
 var should  = require('should')
-<<<<<<< HEAD
   , logger  = require('../lib/logger')
-=======
-  , logger  = require('../lib/logger').getLogger()
->>>>>>> 9b702405
   , trace   = require('../lib/trace')
   , util    = require('util')
   ;
 
 describe('execution tracing', function () {
-<<<<<<< HEAD
-  before(function (done) {
-    logger.logToConsole(false);
-
-    return done();
-  });
-
-=======
->>>>>>> 9b702405
   it('should accurately return a raw stacktrace', function (done) {
     var stack = trace.getRawStack();
     // nothing like a hardcoded assumption about how the test is being run. Mmmm.
@@ -45,10 +32,6 @@
     beforeEach(function (done) {
       agent = require('./lib/test_agent').createAgent();
       transaction = trace.createTransaction(agent);
-<<<<<<< HEAD
-      logger.logToConsole(false);
-=======
->>>>>>> 9b702405
 
       return done();
     });
