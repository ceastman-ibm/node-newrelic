--- conflicted
+++ resolved
@@ -38,7 +38,6 @@
   },
   "devDependencies": {
     "mocha": "*",
-<<<<<<< HEAD
     "chai": "*",
     "cover": "*",
     "request": "*",
@@ -53,27 +52,8 @@
     "redis": "*",
     "q": "*",
     "qx": "*",
-    "nave": "*"
-=======
-    "chai": "~1.0",
-    "cover": "~0.2",
-    "request": "~2",
-    "sinon": "~1.4.2",
-    "mysql": "~0.9.6",
-    "architect": "~0.1.4",
-    "wrench": "~1.3.9",
-    "carrier": "~0.1.7",
-    "restify": "~1.4.4",
-    "tap": "~0.3",
-    "mongodb": "~1.1.7",
-    "memcached": "*",
-    "sequelize": "~1.6",
-    "mongoose": "~3.2.1",
-    "redis": "~0.8.1",
-    "bson": "~0.1.5",
-    "q": "~0.8.12",
-    "should": "~1.2.2"
->>>>>>> a7bfdc5e
+    "nave": "*",
+    "should": "*"
   },
   "repository": {
     "type": "git",
