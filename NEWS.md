--- conflicted
+++ resolved
@@ -1,19 +1,3 @@
-<<<<<<< HEAD
-
-### v2.5.0 / beta-46 (2017-02-22):
-* Incorporated fixes and features from 1.36.2, 1.37.0, and 1.37.1.
-
-* Domains are no longer preemptively instrumented, thus applications that do not
-  use domains will not load the domain module.
-
-  Including the domain module causes a small amount of extra overhead in other
-  core libraries that must keep the domain state set correctly.
-
-* Added support for recording interfaces that return promises instead of taking
-  callbacks. See `RecorderSpec.promise` for more details.
-
-  Thanks to Gert Sallaerts (@Gertt) for this contribution.
-=======
 ### v1.38.2 (2017-03-29):
 * When.js hooks similar to `Promise.onPotentiallyUnhandledRejection` now function
   as intended.
@@ -58,7 +42,20 @@
   Thanks to @Maubic for the contribution!
 
 * Updated tests to work with the latest version of Node 7.
->>>>>>> bbbeaa6d
+
+### v2.5.0 / beta-46 (2017-02-22):
+* Incorporated fixes and features from 1.36.2, 1.37.0, and 1.37.1.
+
+* Domains are no longer preemptively instrumented, thus applications that do not
+  use domains will not load the domain module.
+
+  Including the domain module causes a small amount of extra overhead in other
+  core libraries that must keep the domain state set correctly.
+
+* Added support for recording interfaces that return promises instead of taking
+  callbacks. See `RecorderSpec.promise` for more details.
+
+  Thanks to Gert Sallaerts (@Gertt) for this contribution.
 
 ### v1.37.1 (2017-02-16):
 * Agent now wraps `emit` on http request/response objects instead of relying
